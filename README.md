--- conflicted
+++ resolved
@@ -1,4 +1,3 @@
-<<<<<<< HEAD
 #### NotoSansCJK (Nougat & Oreo)
 
 NotoSansCJK full weight patch for Nougat and Oreo devices.
@@ -7,23 +6,11 @@
 #### NOTICE
 
 * You should use latest Magisk Manager to install this module. If you meet any problem under installation from Magisk Manager, please try to install it from recovery. When you are trying to uninstall or reinstall this module, be sure to delete /magisk/.core/fonts.xml first.
-* If you notice that some applications (especially epub readers) are not working properly after installing this module, please see [this issue](https://github.com/Magisk-Modules-Repo/magisk-notosanscjk-nougat/issues/9).
 * Recent fixes:  
-**Reinstall needed!** Newly implemented systemless fonts.xml working with NotoColorEmoji Blob Patch
+Magisk v15 Template 1500 compatabilities
 
 #### Credit & Support
 
 * Copyright (C) 2017 simonsmh <simonsmh@gmail.com>
 * Any issue or pull request is welcomed.
-* Star this module at [GitHub](https://github.com/Magisk-Modules-Repo/magisk-notosanscjk-nougat).
-=======
-# Magisk Module Template
-
-This `README.md` will be shown in Magisk Manager. Place any information / changelog / notes you like.
-
-**Please update `README.md` if you want to submit your module to the online repo!**
-
-Github has its own online markdown editor with a preview feature, you can use it to update your `README.md`! If you need more advanced syntax, check the [Markdown Cheat Sheet](https://github.com/adam-p/markdown-here/wiki/Markdown-Cheatsheet).
-
-For more information about modules and repos, please check the [official documentations](https://github.com/topjohnwu/Magisk/blob/master/docs/module_repo.md)
->>>>>>> 827be278
+* Star this module at [GitHub](https://github.com/Magisk-Modules-Repo/magisk-notosanscjk-nougat).